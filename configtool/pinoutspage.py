--- conflicted
+++ resolved
@@ -61,11 +61,7 @@
                    'STEPPER_ENABLE_PIN': "Stepper Enable Pin:",
                    'STEPPER_INVERT_ENABLE': "Stepper Invert Enable",
 
-<<<<<<< HEAD
                    'SD_CARD_SELECT_PIN': "SD Card Select Pin:",
-=======
-                   'SD_CARD_SELECT_PIN': "SD Card Pin:",
->>>>>>> 2bc388aa
                    'DEBUG_LED_PIN': "Debug LED Pin:"}
 
     labelWidth = 120
